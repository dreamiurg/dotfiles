filetype off
call pathogen#runtime_append_all_bundles()
filetype plugin indent on

set nocompatible
set modelines=0

syntax on

set tabstop=2
set shiftwidth=2
set softtabstop=2
set expandtab

"""" Some simple stuff """"""""""""""""""""""""""""""""""""""""""""""""""""""""
set cursorline       " show cursor line
set hidden
set incsearch        " do incremental searching
set laststatus=2     " status line is always visible
set nobackup         " do not create backup files
set nofoldenable     " turn off folding
set noswapfile       " do not create swap files
set nowrap           " turn off line wrap
set number           " show line numbers
set ruler

<<<<<<< HEAD
set number
=======
>>>>>>> ea80e108
set scrolloff=3      " lines count around cursos
set showcmd          " display incomplete commands
set showmode
set ttyfast
set visualbell
set wcm=<Tab>        " wildmenu navigation key
set wildmenu         " turn on wildmenu
set winminheight=0   " minimum window height (FIXME)

let mapleader = ","
nnoremap / /\v\c
vnoremap / /\v\c
vnoremap <C-r> "hy:%s/<C-r>h//gc<left><left><left>
set ignorecase
set smartcase
set gdefault
set incsearch
set showmatch
set hlsearch

nnoremap <C-Left> :tabprevious<CR>
nnoremap <C-Right> :tabnext<CR>


" ,<space> will clear search highlight
nnoremap <leader><space> :noh<cr>
nnoremap <tab> %
vnoremap <tab> %
" strip all trailing whitespace on ,W
nnoremap <leader>W :%s/\s\+$//<cr>:let @/=''<CR>

" tabulation settings
set smarttab
set autoindent

" allow backspacinddg over everything in insert mode
set backspace=indent,eol,start

" set file encodings
set encoding=utf-8
set fileencodings=utf8,cp1251

" set global list of ignores files
set wildignore+=.git,*.o,*.pyc,.DS_Store

" chars for fill statuslines and vertical separators
set fillchars=vert:\ ,fold:-

" chars for showing inwisible symbols
" set listchars=tab:>>,eol:$,trail:.


"""" Statusline setup """""""""""""""""""""""""""""""""""""""""""""""""""""""""
" active statusline
function! SwitchToBuffer()
	if &buftype != 'quickfix' && &buftype != 'nofile'
		if exists("*GitBranchInfoTokens")
			let &l:statusline = "%<%f\ %m%r\ %{GitBranchInfoTokens()[0]}\%=\ %Y\ \|\ %{&fenc==\"\"?&enc:&fenc}\ \|\ %{&ff}\ \|\ %l,%v\ %P"
		lse
			let &l:statusline = "%<%f\ %m%r\%=\ %Y\ \|\ %{&fenc==\"\"?&enc:&fenc}\ \|\ %{&ff}\ \|\ %l,%v\ %P"
		endif
		wincmd _
	endif
endfunction
autocmd BufEnter * call SwitchToBuffer()
autocmd WinEnter * call SwitchToBuffer()

" inactive statusline
autocmd WinLeave * let &l:statusline = '%<%f'

" gvim colorscheme
colorscheme Tomorrow-Night-Bright

set t_Co=256<|MERGE_RESOLUTION|>--- conflicted
+++ resolved
@@ -24,10 +24,6 @@
 set number           " show line numbers
 set ruler
 
-<<<<<<< HEAD
-set number
-=======
->>>>>>> ea80e108
 set scrolloff=3      " lines count around cursos
 set showcmd          " display incomplete commands
 set showmode
